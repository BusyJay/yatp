--- conflicted
+++ resolved
@@ -2,29 +2,17 @@
 
 //! The pool implement details.
 //!
-<<<<<<< HEAD
-//! To build your own runners, you need to implement
-=======
 //! To build your own thread pool while reusing the scheduling design of
 //! the crate, you need to implement `Runner` trait.
->>>>>>> 9a02de83
 
 mod builder;
 mod runner;
 mod spawn;
-<<<<<<< HEAD
 mod worker;
-
-pub use self::builder::Builder;
-pub use self::builder::SchedConfig;
-pub use self::runner::{CloneRunnerBuilder, Runner, RunnerBuilder};
-pub use self::spawn::{build_spawn, Local, Remote};
-=======
 
 pub use self::builder::{Builder, SchedConfig};
 pub use self::runner::{CloneRunnerBuilder, Runner, RunnerBuilder};
-pub use self::spawn::{LocalSpawn, Remote, RemoteSpawn};
->>>>>>> 9a02de83
+pub use self::spawn::{build_spawn, Local, Remote};
 
 use crate::queue::TaskCell;
 use std::mem;
@@ -67,11 +55,7 @@
     fn drop(&mut self) {
         self.shutdown();
     }
-<<<<<<< HEAD
 }
 
 #[cfg(test)]
-mod tests;
-=======
-}
->>>>>>> 9a02de83
+mod tests;